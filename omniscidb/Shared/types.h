/* 
 * File:        types.h
 * Author(s):   steve@map-d.com
 *
 * Created on June 19, 2014, 4:29 PM
 */

#ifndef _TYPES_H
#define	_TYPES_H

#include <vector>
#include <cstddef>

// definition of a byte type
typedef unsigned char mapd_byte_t;

// definition of a memory address type
<<<<<<< HEAD
typedef std::size_t * mapd_addr_t;
=======
typedef mapd_byte_t* mapd_addr_t;
>>>>>>> eb780d25

// definition of Map-D size type
typedef std::size_t mapd_size_t;

// The ChunkKey is a unique identifier for chunks in the database file.
// The first element of the underlying vector for ChunkKey indicates the type of
// ChunkKey (also referred to as the keyspace id)
typedef std::vector<int> ChunkKey;

/**
 * DerefSort is used for sorting pointers to comparable types/objects when they
 * are stored in a sorted STL container such as a set. It simply dereferences the
 * pointers so that the sort predicate implemented for the object is used, instead
 * of a pointer comparison.
 */
template <typename T>
struct DerefSort {
	bool operator() (const T* lhs, const T* rhs) const {
		return (*lhs < *rhs);
	}
};

enum mapd_data_t {
    INT_TYPE,
    FLOAT_TYPE
};

#endif	/* _TYPES_H */
<|MERGE_RESOLUTION|>--- conflicted
+++ resolved
@@ -15,11 +15,7 @@
 typedef unsigned char mapd_byte_t;
 
 // definition of a memory address type
-<<<<<<< HEAD
-typedef std::size_t * mapd_addr_t;
-=======
 typedef mapd_byte_t* mapd_addr_t;
->>>>>>> eb780d25
 
 // definition of Map-D size type
 typedef std::size_t mapd_size_t;
