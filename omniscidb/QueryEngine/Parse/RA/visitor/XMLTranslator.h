/**
 * @file    XMLTranslator.h
 * @author  Steven Stewart <steve@map-d.com>
 */
#ifndef QueryEngine_Parse_RA_Visitor_XMLTranslator_h
#define QueryEngine_Parse_RA_Visitor_XMLTranslator_h

#include <iostream>
#include "Visitor.h"

namespace RA_Namespace {
    
    class XMLTranslator : public RA_Namespace::Visitor {

    public:
        
        /// Constructor
        XMLTranslator() {}
        
        /// Destructor
        ~XMLTranslator() {}
        
        virtual void visit(AggrExpr *v);
        virtual void visit(AggrList *v);
        virtual void visit(AntijoinOp *v);
        virtual void visit(Attribute *v);
        virtual void visit(AttrList *v);
        virtual void visit(Comparison *v);
        virtual void visit(DiffOp *v);
        virtual void visit(Expr *v);
        virtual void visit(ExtendOp *v);
        virtual void visit(GroupbyOp *v);
        virtual void visit(JoinOp *v);
        virtual void visit(MathExpr *v);
        virtual void visit(OuterjoinOp *v);
        virtual void visit(Predicate *v);
        virtual void visit(ProductOp *v);
        virtual void visit(Program *v);
        virtual void visit(ProjectOp *v);
        virtual void visit(Relation *v);
        virtual void visit(RelExpr *v);
        virtual void visit(RelExprList *v);
        virtual void visit(RenameOp *v);
        virtual void visit(ScanOp *v);
        virtual void visit(SelectOp *v);
        virtual void visit(SemijoinOp *v);
        virtual void visit(SortOp *v);
        virtual void visit(UnionOp *v);
        
    private:
        int tabCount_ = 0;
        
        inline void printTabs() {
            for (int i = 0; i < tabCount_; ++i)
                std::cout << "   ";
        }
<<<<<<< HEAD
    }

    void visit(class OuterjoinOp *v) {
        printTabs(INCR);
        cout << "<OuterjoinOp>" << endl;
        
        if (v->n1) v->n1->accept(*this);
        if (v->n2) v->n2->accept(*this);
        if (v->n3) v->n3->accept(*this);

        printTabs(DECR);
        cout << "</OuterjoinOp>" << endl;
    }

    void visit(class Predicate *v) {
        printTabs(INCR);
        if (v->op != OP_NOOP)
            cout << "<Predicate op=\"" << v->op << "\">" << endl;
        else
            cout << "<Predicate>" << endl;

        if (v->n1) v->n1->accept(*this);
        if (v->n2) v->n2->accept(*this);
        if (v->n3) v->n3->accept(*this);

        printTabs(DECR);
        cout << "</Predicate>" << endl;
    }

    void visit(class ProductOp *v) {
        printTabs(INCR);
        cout << "<ProductOp>" << endl;

        if (v->n1) v->n1->accept(*this);
        if (v->n2) v->n2->accept(*this);

        printTabs(DECR);
        cout << "</ProductOp>" << endl;
    }

    void visit(class Program *v) {
        printTabs(INCR);
        cout << "<Program>" << endl;
        
        if (v->n1) v->n1->accept(*this);

        printTabs(DECR);
        cout << "</Program>" << endl;
    }

    void visit(class ProjectOp *v) {
        printTabs(INCR);
        cout << "<ProjectOp>" << endl;
        
        if (v->n1) v->n1->accept(*this);
        if (v->n2) v->n2->accept(*this);
        
        printTabs(DECR);
        cout << "</ProjectOp>" << endl;
    }

    void visit(class Relation *v) {
        printTabs(INCR);
        cout << "<Relation>";
        // cout << v->name;
        cout << v->metadata.tableName << "(" << v->metadata.tableId << ")";
        cout << "</Relation>" << endl;
        tabLevel_--;
    }

    void visit(class RelExpr *v) {
        printTabs(INCR);
        cout << "<RelExpr>" << endl;
        
        if (v->n1)
            v->n1->accept(*this);
        else if (v->n2)
            v->n2->accept(*this);
        else if (v->n3)
            v->n3->accept(*this);
        else if (v->n4)
            v->n4->accept(*this);

        printTabs(DECR);
        cout << "</RelExpr>" << endl;
    }

    void visit(class RelExprList *v) {
        printTabs(INCR);
        cout << "<RelExprList>" << endl;
        
        if (v->n1) v->n1->accept(*this);
        if (v->n2) v->n2->accept(*this);

        printTabs(DECR);
        cout << "</RelExprList>" << endl;
    }

    void visit(class RenameOp *v) {
        printTabs(INCR);
        cout << "<RenameOp old=\"" << v->name1 << "\" new=\"" << v->name2 << "\">" << endl;
        
        if (v->n1) v->n1->accept(*this);

        printTabs(DECR);
        cout << "</RenameOp>" << endl;
    }

    void visit(class SelectOp *v) {
        printTabs(INCR);
        cout << "<SelectOp>" << endl;
        
        if (v->n1) v->n1->accept(*this);
        if (v->n2) v->n2->accept(*this);

        printTabs(DECR);
        cout << "</SelectOp>" << endl;
    }

    void visit(class SemijoinOp *v) {
        printTabs(INCR);
        cout << "<SemijoinOp>" << endl;
        
        if (v->n1) v->n1->accept(*this);
        if (v->n2) v->n2->accept(*this);
        if (v->n3) v->n3->accept(*this);

        printTabs(DECR);
        cout << "</SemijoinOp>" << endl;
    }

    void visit(class SortOp *v) {
        printTabs(INCR);
        cout << "<SortOp>" << endl;
        
        if (v->n1) v->n1->accept(*this);
        if (v->n2) v->n2->accept(*this);

        printTabs(DECR);
        cout << "</SortOp>" << endl;
    }

    void visit(class UnionOp *v) {
        printTabs(INCR);
        cout << "<UnionOp>" << endl;
        
        if (v->n1) v->n1->accept(*this);
        if (v->n2) v->n2->accept(*this);
        
        printTabs(DECR);
        cout << "</UnionOp>" << endl;
    }


private:
    int tabLevel_ ;   /**< Keeps track of number of tabs to print out on a line. */
};

=======
    };
    
>>>>>>> ab0a5091
} // RA_Namespace

#endif // QueryEngine_Parse_RA_Visitor_XMLTranslator_h<|MERGE_RESOLUTION|>--- conflicted
+++ resolved
@@ -54,169 +54,8 @@
             for (int i = 0; i < tabCount_; ++i)
                 std::cout << "   ";
         }
-<<<<<<< HEAD
-    }
-
-    void visit(class OuterjoinOp *v) {
-        printTabs(INCR);
-        cout << "<OuterjoinOp>" << endl;
-        
-        if (v->n1) v->n1->accept(*this);
-        if (v->n2) v->n2->accept(*this);
-        if (v->n3) v->n3->accept(*this);
-
-        printTabs(DECR);
-        cout << "</OuterjoinOp>" << endl;
-    }
-
-    void visit(class Predicate *v) {
-        printTabs(INCR);
-        if (v->op != OP_NOOP)
-            cout << "<Predicate op=\"" << v->op << "\">" << endl;
-        else
-            cout << "<Predicate>" << endl;
-
-        if (v->n1) v->n1->accept(*this);
-        if (v->n2) v->n2->accept(*this);
-        if (v->n3) v->n3->accept(*this);
-
-        printTabs(DECR);
-        cout << "</Predicate>" << endl;
-    }
-
-    void visit(class ProductOp *v) {
-        printTabs(INCR);
-        cout << "<ProductOp>" << endl;
-
-        if (v->n1) v->n1->accept(*this);
-        if (v->n2) v->n2->accept(*this);
-
-        printTabs(DECR);
-        cout << "</ProductOp>" << endl;
-    }
-
-    void visit(class Program *v) {
-        printTabs(INCR);
-        cout << "<Program>" << endl;
-        
-        if (v->n1) v->n1->accept(*this);
-
-        printTabs(DECR);
-        cout << "</Program>" << endl;
-    }
-
-    void visit(class ProjectOp *v) {
-        printTabs(INCR);
-        cout << "<ProjectOp>" << endl;
-        
-        if (v->n1) v->n1->accept(*this);
-        if (v->n2) v->n2->accept(*this);
-        
-        printTabs(DECR);
-        cout << "</ProjectOp>" << endl;
-    }
-
-    void visit(class Relation *v) {
-        printTabs(INCR);
-        cout << "<Relation>";
-        // cout << v->name;
-        cout << v->metadata.tableName << "(" << v->metadata.tableId << ")";
-        cout << "</Relation>" << endl;
-        tabLevel_--;
-    }
-
-    void visit(class RelExpr *v) {
-        printTabs(INCR);
-        cout << "<RelExpr>" << endl;
-        
-        if (v->n1)
-            v->n1->accept(*this);
-        else if (v->n2)
-            v->n2->accept(*this);
-        else if (v->n3)
-            v->n3->accept(*this);
-        else if (v->n4)
-            v->n4->accept(*this);
-
-        printTabs(DECR);
-        cout << "</RelExpr>" << endl;
-    }
-
-    void visit(class RelExprList *v) {
-        printTabs(INCR);
-        cout << "<RelExprList>" << endl;
-        
-        if (v->n1) v->n1->accept(*this);
-        if (v->n2) v->n2->accept(*this);
-
-        printTabs(DECR);
-        cout << "</RelExprList>" << endl;
-    }
-
-    void visit(class RenameOp *v) {
-        printTabs(INCR);
-        cout << "<RenameOp old=\"" << v->name1 << "\" new=\"" << v->name2 << "\">" << endl;
-        
-        if (v->n1) v->n1->accept(*this);
-
-        printTabs(DECR);
-        cout << "</RenameOp>" << endl;
-    }
-
-    void visit(class SelectOp *v) {
-        printTabs(INCR);
-        cout << "<SelectOp>" << endl;
-        
-        if (v->n1) v->n1->accept(*this);
-        if (v->n2) v->n2->accept(*this);
-
-        printTabs(DECR);
-        cout << "</SelectOp>" << endl;
-    }
-
-    void visit(class SemijoinOp *v) {
-        printTabs(INCR);
-        cout << "<SemijoinOp>" << endl;
-        
-        if (v->n1) v->n1->accept(*this);
-        if (v->n2) v->n2->accept(*this);
-        if (v->n3) v->n3->accept(*this);
-
-        printTabs(DECR);
-        cout << "</SemijoinOp>" << endl;
-    }
-
-    void visit(class SortOp *v) {
-        printTabs(INCR);
-        cout << "<SortOp>" << endl;
-        
-        if (v->n1) v->n1->accept(*this);
-        if (v->n2) v->n2->accept(*this);
-
-        printTabs(DECR);
-        cout << "</SortOp>" << endl;
-    }
-
-    void visit(class UnionOp *v) {
-        printTabs(INCR);
-        cout << "<UnionOp>" << endl;
-        
-        if (v->n1) v->n1->accept(*this);
-        if (v->n2) v->n2->accept(*this);
-        
-        printTabs(DECR);
-        cout << "</UnionOp>" << endl;
-    }
-
-
-private:
-    int tabLevel_ ;   /**< Keeps track of number of tabs to print out on a line. */
-};
-
-=======
     };
     
->>>>>>> ab0a5091
 } // RA_Namespace
 
 #endif // QueryEngine_Parse_RA_Visitor_XMLTranslator_h